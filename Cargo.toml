[package]
name = "seadexerr"
<<<<<<< HEAD
version = "0.3.0"
=======
version = "0.3.1"
>>>>>>> 8f601696
edition = "2024"

[dependencies]
anyhow = "1.0"
axum = { version = "0.7", features = ["macros"] }
quick-xml = "0.31"
reqwest = { version = "0.12", default-features = false, features = ["json", "rustls-tls"] }
serde = { version = "1.0", features = ["derive"] }
serde_json = "1.0"
serde_with = "3.11"
thiserror = "1.0"
time = { version = "0.3", features = ["formatting", "parsing"] }
tokio = { version = "1.38", features = ["fs", "macros", "rt-multi-thread", "sync", "time"] }
tracing = "0.1"
tracing-subscriber = { version = "0.3", features = ["fmt", "env-filter"] }
url = "2.5"<|MERGE_RESOLUTION|>--- conflicted
+++ resolved
@@ -1,10 +1,6 @@
 [package]
 name = "seadexerr"
-<<<<<<< HEAD
-version = "0.3.0"
-=======
 version = "0.3.1"
->>>>>>> 8f601696
 edition = "2024"
 
 [dependencies]
